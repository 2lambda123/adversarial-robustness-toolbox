--- conflicted
+++ resolved
@@ -10,19 +10,12 @@
 
 from src.attacks.fast_gradient import FastGradientMethod
 
+
 supported_methods = {
     "fgsm": {"class": FastGradientMethod, "params": {"eps_step": 0.1, "eps_max": 1., "clip_min": 0., "clip_max": 1.}},
     # "jsma": {"class": SaliencyMapMethod, "params": {"theta": 1., "gamma": 0.01, "clip_min": 0., "clip_max": 1.}}
     }
 
-<<<<<<< HEAD
-=======
-supported_methods = {
-    "fgsm": {"class": FastGradientMethod, "params": {"eps_step": 0.1, "eps_max": 1., "clip_min": 0., "clip_max": 1.}},
-    # "jsma": {"class": SaliencyMapMethod, "params": {"theta": 1., "gamma": 0.01, "clip_min": 0., "clip_max": 1.}}
-    }
-
->>>>>>> 6713332a
 
 def get_crafter(method, classifier, session, params=None):
     try:
@@ -159,8 +152,6 @@
     res = sess.run(grads, feed_dict={x_op: x})
     res = np.asarray([r[0] for r in res])[indices, list(range(x.shape[0]))]
     res = la.norm(res.reshape(res.shape[0], -1), ord=2, axis=1)
-<<<<<<< HEAD
-=======
 
     return np.mean(res)
 
@@ -321,6 +312,5 @@
     s2 = np.sum(A**2, axis=1)
     base = gammainc(n/2, s2/2)**(1/n) * r / np.sqrt(s2)
     A = A * (np.tile(base, (n,1))).T
->>>>>>> 6713332a
 
     return A