--- conflicted
+++ resolved
@@ -476,15 +476,6 @@
         """
         raise NotImplementedError
 
-<<<<<<< HEAD
-    @property  # type: ignore
-    @deprecated(end_version="1.6.0", replaced_by="channels_first")
-    def channel_index(self) -> Optional[int]:
-        """
-        :return: Index of the axis containing the color channels in the samples `x`.
-        """
-        return self._channel_index
-=======
     @abstractmethod
     def compute_loss(self, x: np.ndarray, y: np.ndarray, **kwargs) -> np.ndarray:
         """
@@ -498,7 +489,6 @@
         :rtype: Format as expected by the `model`
         """
         raise NotImplementedError
->>>>>>> 7d1733d3
 
     @property
     def channels_first(self) -> Optional[bool]:
