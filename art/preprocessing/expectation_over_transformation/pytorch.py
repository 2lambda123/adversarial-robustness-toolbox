# MIT License
#
# Copyright (C) The Adversarial Robustness Toolbox (ART) Authors 2021
#
# Permission is hereby granted, free of charge, to any person obtaining a copy of this software and associated
# documentation files (the "Software"), to deal in the Software without restriction, including without limitation the
# rights to use, copy, modify, merge, publish, distribute, sublicense, and/or sell copies of the Software, and to permit
# persons to whom the Software is furnished to do so, subject to the following conditions:
#
# The above copyright notice and this permission notice shall be included in all copies or substantial portions of the
# Software.
#
# THE SOFTWARE IS PROVIDED "AS IS", WITHOUT WARRANTY OF ANY KIND, EXPRESS OR IMPLIED, INCLUDING BUT NOT LIMITED TO THE
# WARRANTIES OF MERCHANTABILITY, FITNESS FOR A PARTICULAR PURPOSE AND NONINFRINGEMENT. IN NO EVENT SHALL THE
# AUTHORS OR COPYRIGHT HOLDERS BE LIABLE FOR ANY CLAIM, DAMAGES OR OTHER LIABILITY, WHETHER IN AN ACTION OF CONTRACT,
# TORT OR OTHERWISE, ARISING FROM, OUT OF OR IN CONNECTION WITH THE SOFTWARE OR THE USE OR OTHER DEALINGS IN THE
# SOFTWARE.
"""
This module defines a base class for EoT in PyTorch.
"""
from abc import abstractmethod
import logging
from typing import Dict, List, Optional, Tuple, TYPE_CHECKING, Union

from art.preprocessing.preprocessing import PreprocessorPyTorch

if TYPE_CHECKING:
    import torch

logger = logging.getLogger(__name__)


class EoTPyTorch(PreprocessorPyTorch):
    """
    This module defines a base class for EoT in PyTorch.
    """

    def __init__(
        self,
        nb_samples: int,
        clip_values: Tuple[float, float],
        apply_fit: bool = False,
        apply_predict: bool = True,
    ) -> None:
        """
        Create an instance of EoTPyTorch.

        :param nb_samples: Number of random samples per input sample.
        :param clip_values: Tuple of float representing minimum and maximum values of input `(min, max)`.
        :param apply_fit: True if applied during fitting/training.
        :param apply_predict: True if applied during predicting.
        """
        super().__init__(is_fitted=True, apply_fit=apply_fit, apply_predict=apply_predict)

        self.nb_samples = nb_samples
        self.clip_values = clip_values
        EoTPyTorch._check_params(self)

    @abstractmethod
    def _transform(
        self, x: "torch.Tensor", y: Optional[Union["torch.Tensor", List[Dict[str, "torch.Tensor"]]]], **kwargs
    ) -> Tuple["torch.Tensor", Optional[Union["torch.Tensor", List[Dict[str, "torch.Tensor"]]]]]:
        """
        Internal method implementing the transformation per input sample.

        :param x: Input samples.
        :param y: Label of the samples `x`.
        :return: Transformed samples and labels.
        """
        raise NotImplementedError

    def forward(
        self, x: "torch.Tensor", y: Optional[Union["torch.Tensor", List[Dict[str, "torch.Tensor"]]]] = None
    ) -> Tuple["torch.Tensor", Optional[Union["torch.Tensor", List[Dict[str, "torch.Tensor"]]]]]:
        """
        Apply transformations to inputs `x` and labels `y`.

        :param x: Input samples.
        :param y: Label of the samples `x`.
        :return: Transformed samples and labels.
        """
        import torch  # lgtm [py/repeated-import]

<<<<<<< HEAD
        x_preprocess_list = []
        y_preprocess_list: List["torch.Tensor"] = []
=======
        x_preprocess_list = list()
        y_preprocess_list_classification: List[torch.Tensor] = list()
        y_preprocess_list_object_detection: List[List[Dict[str, torch.Tensor]]] = list()
>>>>>>> bbd88999

        for i_image in range(x.shape[0]):
            for _ in range(self.nb_samples):
                x_i = x[[i_image]]
                y_i: Optional[Union[torch.Tensor, List[Dict[str, torch.Tensor]]]]
                if y is not None:
                    if isinstance(y, list):
                        print("i_image", i_image)
                        y_i = [y[i_image]]
                    else:
                        y_i = y[[i_image]]
                else:
                    y_i = None
                x_preprocess, y_preprocess_i = self._transform(x_i, y_i)
                x_preprocess_list.append(torch.squeeze(x_preprocess, dim=0))

                if y is not None and y_preprocess_i is not None:
                    if isinstance(y_preprocess_i, torch.Tensor):
                        y_preprocess_list_classification.append(torch.squeeze(y_preprocess_i, dim=0))
                    else:
                        y_preprocess_list_object_detection.append(y_preprocess_i)

        x_preprocess = torch.stack(x_preprocess_list, dim=0)
        y_preprocess: Optional[Union["torch.Tensor", List[Dict[str, "torch.Tensor"]]]]
        if y is None:
            y_preprocess = y
        else:
            if isinstance(y, torch.Tensor):
                y_preprocess = torch.stack(y_preprocess_list_classification, dim=0)
            else:
                y_preprocess = [item for sublist in y_preprocess_list_object_detection for item in sublist]

        return x_preprocess, y_preprocess

    def _check_params(self) -> None:

        if not isinstance(self.nb_samples, int) or self.nb_samples < 1:
            raise ValueError("The number of samples needs to be an integer greater than or equal to 1.")

        if not isinstance(self.clip_values, tuple) or (
            len(self.clip_values) != 2
            or not isinstance(self.clip_values[0], (int, float))
            or not isinstance(self.clip_values[1], (int, float))
            or self.clip_values[0] > self.clip_values[1]
        ):
            raise ValueError("The argument `clip_Values` has to be a float or tuple of two float values as (min, max).")<|MERGE_RESOLUTION|>--- conflicted
+++ resolved
@@ -81,14 +81,9 @@
         """
         import torch  # lgtm [py/repeated-import]
 
-<<<<<<< HEAD
-        x_preprocess_list = []
-        y_preprocess_list: List["torch.Tensor"] = []
-=======
         x_preprocess_list = list()
         y_preprocess_list_classification: List[torch.Tensor] = list()
         y_preprocess_list_object_detection: List[List[Dict[str, torch.Tensor]]] = list()
->>>>>>> bbd88999
 
         for i_image in range(x.shape[0]):
             for _ in range(self.nb_samples):
