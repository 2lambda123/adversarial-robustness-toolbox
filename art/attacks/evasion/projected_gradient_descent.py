# MIT License
#
# Copyright (C) IBM Corporation 2018
#
# Permission is hereby granted, free of charge, to any person obtaining a copy of this software and associated
# documentation files (the "Software"), to deal in the Software without restriction, including without limitation the
# rights to use, copy, modify, merge, publish, distribute, sublicense, and/or sell copies of the Software, and to permit
# persons to whom the Software is furnished to do so, subject to the following conditions:
#
# The above copyright notice and this permission notice shall be included in all copies or substantial portions of the
# Software.
#
# THE SOFTWARE IS PROVIDED "AS IS", WITHOUT WARRANTY OF ANY KIND, EXPRESS OR IMPLIED, INCLUDING BUT NOT LIMITED TO THE
# WARRANTIES OF MERCHANTABILITY, FITNESS FOR A PARTICULAR PURPOSE AND NONINFRINGEMENT. IN NO EVENT SHALL THE
# AUTHORS OR COPYRIGHT HOLDERS BE LIABLE FOR ANY CLAIM, DAMAGES OR OTHER LIABILITY, WHETHER IN AN ACTION OF CONTRACT,
# TORT OR OTHERWISE, ARISING FROM, OUT OF OR IN CONNECTION WITH THE SOFTWARE OR THE USE OR OTHER DEALINGS IN THE
# SOFTWARE.
"""
This module implements the Projected Gradient Descent attack `ProjectedGradientDescent` as an iterative method in which,
after each iteration, the perturbation is projected on an lp-ball of specified radius (in addition to clipping the
values of the adversarial sample so that it lies in the permitted data range). This is the attack proposed by Madry et
al. for adversarial training.

| Paper link: https://arxiv.org/abs/1706.06083
"""
from __future__ import absolute_import, division, print_function, unicode_literals

import logging

import numpy as np
from scipy.stats import truncnorm

from art.config import ART_NUMPY_DTYPE
from art.estimators.estimator import BaseEstimator, LossGradientsMixin
from art.estimators.classification.classifier import ClassifierMixin
from art.attacks.evasion.fast_gradient import FastGradientMethod
from art.utils import compute_success, get_labels_np_array, check_and_transform_label_format
from art.exceptions import EstimatorError

logger = logging.getLogger(__name__)


class ProjectedGradientDescent(FastGradientMethod):
    """
    The Projected Gradient Descent attack is an iterative method in which,
    after each iteration, the perturbation is projected on an lp-ball of specified radius (in
    addition to clipping the values of the adversarial sample so that it lies in the permitted
    data range). This is the attack proposed by Madry et al. for adversarial training.

    | Paper link: https://arxiv.org/abs/1706.06083
    """

    attack_params = FastGradientMethod.attack_params + ["max_iter", "random_eps"]

    estimator_requirements = (BaseEstimator, LossGradientsMixin)

    def __init__(
        self,
        estimator,
        norm=np.inf,
        eps=0.3,
        eps_step=0.1,
        max_iter=100,
        targeted=False,
        num_random_init=0,
        batch_size=1,
        random_eps=False,
    ):
        """
        Create a :class:`.ProjectedGradientDescent` instance.

        :param estimator: An trained estimator.
        :type estimator: :class:`.BaseEstimator`
        :param norm: The norm of the adversarial perturbation. Possible values: np.inf, 1 or 2.
        :type norm: `int`
        :param eps: Maximum perturbation that the attacker can introduce.
        :type eps: `float`
        :param eps_step: Attack step size (input variation) at each iteration.
        :type eps_step: `float`
        :param random_eps: When True, epsilon is drawn randomly from truncated normal distribution. The literature
                           suggests this for FGSM based training to generalize across different epsilons. eps_step
                           is modified to preserve the ratio of eps / eps_step. The effectiveness of this
                           method with PGD is untested (https://arxiv.org/pdf/1611.01236.pdf).
        :type random_eps: `bool`
        :param max_iter: The maximum number of iterations.
        :type max_iter: `int`
        :param targeted: Indicates whether the attack is targeted (True) or untargeted (False)
        :type targeted: `bool`
        :param num_random_init: Number of random initialisations within the epsilon ball. For num_random_init=0
            starting at the original input.
        :type num_random_init: `int`
        :param batch_size: Size of the batch on which adversarial samples are generated.
        :type batch_size: `int`
        """
        super(ProjectedGradientDescent, self).__init__(
            estimator=estimator,
            norm=norm,
            eps=eps,
            eps_step=eps_step,
            targeted=targeted,
            num_random_init=num_random_init,
            batch_size=batch_size,
            minimal=False,
        )

        if not all(t in type(estimator).__mro__ for t in self.estimator_requirements):
            raise EstimatorError(self.__class__, self.estimator_requirements, estimator)

        kwargs = {"max_iter": max_iter, "random_eps": random_eps}
        ProjectedGradientDescent.set_params(self, **kwargs)

        if self.random_eps:
            lower, upper = 0, eps
            mu, sigma = 0, (eps / 2)
            self.norm_dist = truncnorm((lower - mu) / sigma, (upper - mu) / sigma, loc=mu, scale=sigma)

        self._project = True

    def generate(self, x, y=None, **kwargs):
        """
        Generate adversarial samples and return them in an array.

        :param x: An array with the original inputs.
        :type x: `np.ndarray`
        :param y: Target values (class labels) one-hot-encoded of shape `(nb_samples, nb_classes)` or indices of shape
                  (nb_samples,). Only provide this parameter if you'd like to use true labels when crafting adversarial
                  samples. Otherwise, model predictions are used as labels to avoid the "label leaking" effect
                  (explained in this paper: https://arxiv.org/abs/1611.01236). Default is `None`.
        :type y: `np.ndarray`
        :param mask: An array with a mask to be applied to the adversarial perturbations. Shape needs to be
                     broadcastable to the shape of x. Any features for which the mask is zero will not be adversarially
                     perturbed.
        :type mask: `np.ndarray`
        :return: An array holding the adversarial examples.
        :rtype: `np.ndarray`
        """
        if self.random_eps:
            ratio = self.eps_step / self.eps
            self.eps = np.round(self.norm_dist.rvs(1)[0], 10)
            self.eps_step = ratio * self.eps

        if isinstance(self.estimator, ClassifierMixin):
            y = check_and_transform_label_format(y, self.estimator.nb_classes)

            if y is None:
                # Throw error if attack is targeted, but no targets are provided
                if self.targeted:
                    raise ValueError("Target labels `y` need to be provided for a targeted attack.")

                # Use model predictions as correct outputs
                targets = get_labels_np_array(self.estimator.predict(x, batch_size=self.batch_size))
            else:
                targets = y

            adv_x_best = None
            rate_best = None

            for _ in range(max(1, self.num_random_init)):
                adv_x = x.astype(ART_NUMPY_DTYPE)

                for i_max_iter in range(self.max_iter):
                    adv_x = self._compute(
                        adv_x,
                        x,
                        targets,
                        self.eps,
                        self.eps_step,
                        self._project,
                        self.num_random_init > 0 and i_max_iter == 0,
                    )

                if self.num_random_init > 1:
                    rate = 100 * compute_success(
                        self.estimator, x, targets, adv_x, self.targeted, batch_size=self.batch_size
                    )
                    if rate_best is None or rate > rate_best or adv_x_best is None:
                        rate_best = rate
                        adv_x_best = adv_x
                else:
                    adv_x_best = adv_x

            logger.info(
                "Success rate of attack: %.2f%%",
                rate_best
                if rate_best is not None
                else 100 * compute_success(self.estimator, x, y, adv_x_best, self.targeted, batch_size=self.batch_size),
            )
        else:

<<<<<<< HEAD
            if self.num_random_init > 0:
                raise ValueError("Random initialisation is only supported for classification.")
=======
        mask = kwargs.get("mask")
        if mask is not None:
            # ensure the mask is broadcastable:
            if len(mask.shape) > len(x.shape) or mask.shape != x.shape[-len(mask.shape):]:
                raise ValueError("mask shape must be broadcastable to input shape")

        adv_x_best = None
        rate_best = None
>>>>>>> 399ba14f

            if y is None:
                # Throw error if attack is targeted, but no targets are provided
                if self.targeted:
                    raise ValueError("Target labels `y` need to be provided for a targeted attack.")

                # Use model predictions as correct outputs
                targets = self.estimator.predict(x, batch_size=self.batch_size)
            else:
                targets = y

            adv_x = x.astype(ART_NUMPY_DTYPE)

            for i_max_iter in range(self.max_iter):
                adv_x = self._compute(
                    adv_x,
                    x,
                    targets,
                    mask,
                    self.eps,
                    self.eps_step,
                    self._project,
                    self.num_random_init > 0 and i_max_iter == 0,
                )

            adv_x_best = adv_x

        return adv_x_best

    def set_params(self, **kwargs):
        """
        Take in a dictionary of parameters and applies attack-specific checks before saving them as attributes.

        :param norm: Order of the norm. Possible values: np.inf, 1 or 2.
        :type norm: `int`
        :param eps: Maximum perturbation that the attacker can introduce.
        :type eps: `float`
        :param eps_step: Attack step size (input variation) at each iteration.
        :type eps_step: `float`
        :param num_random_init: Number of random initialisations within the epsilon ball. For num_random_init=0
            starting at the original input.
        :type num_random_init: `int`
        :param batch_size: Batch size
        :type batch_size: `int`
        """
        # Save attack-specific parameters
        super(ProjectedGradientDescent, self).set_params(**kwargs)

        if self.eps_step > self.eps:
            raise ValueError("The iteration step `eps_step` has to be smaller than the total attack `eps`.")

        if self.max_iter <= 0:
            raise ValueError("The number of iterations `max_iter` has to be a positive integer.")

        return True<|MERGE_RESOLUTION|>--- conflicted
+++ resolved
@@ -152,6 +152,12 @@
             else:
                 targets = y
 
+            mask = kwargs.get("mask")
+            if mask is not None:
+                # ensure the mask is broadcastable:
+                if len(mask.shape) > len(x.shape) or mask.shape != x.shape[-len(mask.shape):]:
+                    raise ValueError("mask shape must be broadcastable to input shape")
+
             adv_x_best = None
             rate_best = None
 
@@ -187,19 +193,11 @@
             )
         else:
 
-<<<<<<< HEAD
             if self.num_random_init > 0:
                 raise ValueError("Random initialisation is only supported for classification.")
-=======
-        mask = kwargs.get("mask")
-        if mask is not None:
-            # ensure the mask is broadcastable:
-            if len(mask.shape) > len(x.shape) or mask.shape != x.shape[-len(mask.shape):]:
-                raise ValueError("mask shape must be broadcastable to input shape")
-
-        adv_x_best = None
-        rate_best = None
->>>>>>> 399ba14f
+
+            if kwargs.get("mask") is not None:
+                raise ValueError("Mask is only supported for classification.")
 
             if y is None:
                 # Throw error if attack is targeted, but no targets are provided
