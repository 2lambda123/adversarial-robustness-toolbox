--- conflicted
+++ resolved
@@ -207,13 +207,8 @@
         selected_x = []
         queried_labels = []
 
-<<<<<<< HEAD
         avg_reward = 0.0
-        for it in range(1, self.nb_stolen + 1):
-=======
-        avg_reward = 0
         for it in trange(1, self.nb_stolen + 1, desc="Knock-off nets"):
->>>>>>> 83cc8514
             # Sample an action
             action = np.random.choice(np.arange(0, nb_actions), p=probs)
 
