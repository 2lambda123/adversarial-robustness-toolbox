--- conflicted
+++ resolved
@@ -182,7 +182,7 @@
 
         # Get the ready-trained Keras model
         model = self.classifier_k._model
-        classifier = KerasClassifier((0, 1), model, defences='featsqueeze1', custom_activation=custom_activation)
+        classifier = KerasImageClassifier((0, 1), model, defences='featsqueeze1', custom_activation=custom_activation)
 
         attack = FastGradientMethod(classifier, eps=1)
         x_train_adv = attack.generate(x_train)
@@ -241,11 +241,7 @@
         model.compile(loss=keras.losses.categorical_crossentropy, optimizer=keras.optimizers.Adam(lr=0.01),
                       metrics=['accuracy'])
 
-<<<<<<< HEAD
-        classifier = KerasImageClassifier((0, 1), model, use_logits=False)
-=======
-        classifier = KerasClassifier((0, 1), model, use_logits=False, custom_activation=custom_activation)
->>>>>>> 58f0e3c5
+        classifier = KerasImageClassifier((0, 1), model, use_logits=False, custom_activation=custom_activation)
         return classifier
 
     @staticmethod
