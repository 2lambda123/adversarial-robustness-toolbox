--- conflicted
+++ resolved
@@ -55,28 +55,10 @@
 
 If the datasets are not present at the indicated path, loading them will also download the data.
 
-<<<<<<< HEAD
-## Running scripts
-
-The library contains three main scripts for:
-* training a classifier using (`train.py`)
-* crafting adversarial examples on a trained model through (`generate_adversarial.py`)
-* testing model accuracy on different test sets using (`test_accuracies.py`)
-
-Detailed instructions for each script are available by typing
-```bash
-python3 <script_name> -h
-```
-
-## Documentation
-Documentation is available [here](https://adversarial-robustness-toolbox.readthedocs.io/).
-
-Some examples of how to use the toolbox when writing your own code can be found in the `examples` folder. See `examples/README.md` for more information about what each example does. To run an example, use the following command:
-=======
 ## Running Nemesis
 
 Some examples of how to use Nemesis when writing your own code can be found in the `examples` folder. See `examples/README.md` for more information about what each example does. To run an example, use the following command:
->>>>>>> 068fba51
+
 ```bash
 python3 examples/<example_name>.py
 ```